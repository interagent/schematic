package schematic

import (
	"bytes"
	"fmt"
	"regexp"
	"sort"
	"strings"
	"text/template"
	"unicode"
	"unicode/utf8"
)

var helpers = template.FuncMap{
	"initialCap":        initialCap,
	"initialLow":        initialLow,
	"methodCap":         methodCap,
	"asComment":         asComment,
	"fieldTag":          fieldTag,
	"params":            params,
	"requestParams":     requestParams,
	"args":              args,
	"values":            values,
	"goType":            goType,
	"linkGoType":        linkGoType,
	"returnType":        returnType,
	"defineCustomType":  defineCustomType,
	"defineCustomArray": defineCustomArray,
	"paramType":         paramType,
}

var (
	newlines  = regexp.MustCompile(`(?m:\s*$)`)
	acronyms  = regexp.MustCompile(`(Url|Http|Id|Io|Uuid|Api|Uri|Ssl|Cname|Oauth|Otp)$`)
	camelcase = regexp.MustCompile(`(?m)[-.$/:_{}\s]+`)
)

func goType(p *Schema) string {
	return p.GoType()
}

func linkGoType(l *Link) string {
	t, _ := l.GoType()
	return t
}

func required(n string, def *Schema) bool {
	return contains(n, def.Required)
}

func fieldTag(n string, required bool) string {
	return fmt.Sprintf("`%s %s`", jsonTag(n, required), urlTag(n, required))
}

func jsonTag(n string, required bool) string {
	tags := []string{n}
	if !required {
		tags = append(tags, "omitempty")
	}
	return fmt.Sprintf("json:\"%s\"", strings.Join(tags, ","))
}

func urlTag(n string, required bool) string {
	tags := []string{n}
	if !required {
		tags = append(tags, "omitempty")
	}
	tags = append(tags, "key")
	return fmt.Sprintf("url:\"%s\"", strings.Join(tags, ","))
}

func contains(n string, r []string) bool {
	for _, r := range r {
		if r == n {
			return true
		}
	}
	return false
}

func initialCap(ident string) string {
	if ident == "" {
		panic("blank identifier")
	}
	return depunct(ident, true)
}

func methodCap(ident string) string {
	return initialCap(strings.ToLower(ident))
}

func initialLow(ident string) string {
	if ident == "" {
		panic("blank identifier")
	}
	return depunct(ident, false)
}

func depunct(ident string, initialCap bool) string {
	matches := camelcase.Split(ident, -1)
	for i, m := range matches {
		if initialCap || i > 0 {
			m = capFirst(m)
		}
		matches[i] = acronyms.ReplaceAllStringFunc(m, func(c string) string {
			if len(c) > 4 {
				return strings.ToUpper(c[:2]) + c[2:]
			}
			return strings.ToUpper(c)
		})
	}
	return strings.Join(matches, "")
}

func capFirst(ident string) string {
	r, n := utf8.DecodeRuneInString(ident)
	return string(unicode.ToUpper(r)) + ident[n:]
}

func asComment(c string) string {
	var buf bytes.Buffer
	const maxLen = 70
	removeNewlines := func(s string) string {
		return strings.Replace(s, "\n", "\n// ", -1)
	}
	for len(c) > 0 {
		line := c
		if len(line) < maxLen {
			fmt.Fprintf(&buf, "// %s\n", removeNewlines(line))
			break
		}
		line = line[:maxLen]
		si := strings.LastIndex(line, " ")
		if si != -1 {
			line = line[:si]
		}
		fmt.Fprintf(&buf, "// %s\n", removeNewlines(line))
		c = c[len(line):]
		if si != -1 {
			c = c[1:]
		}
	}
	return buf.String()
}

func values(n string, s *Schema, l *Link) string {
	v := s.Values(n, l)
	return strings.Join(v, ", ")
}

func params(name string, l *Link) string {
	var p []string
	order, params := l.Parameters(name)
	for _, n := range order {
		p = append(p, fmt.Sprintf("%s %s", initialLow(n), params[n]))
	}
	return strings.Join(p, ", ")
}

func requestParams(l *Link) string {
	_, params := l.Parameters("")
	if strings.ToUpper(l.Method) == "DELETE" {
		return ""
	}
	p := []string{""}
	if _, ok := params["o"]; ok {
		p = append(p, "o")
	} else {
		p = append(p, "nil")
	}
	if _, ok := params["lr"]; ok {
		p = append(p, "lr")
	} else if strings.ToUpper(l.Method) == "GET" {
		p = append(p, "nil")
	}
	return strings.Join(p, ", ")
}

func args(h *HRef) string {
	return strings.Join(h.Order, ", ")
}

func sortedKeys(m map[string]*Schema) (keys []string) {
	for key := range m {
		keys = append(keys, key)
	}
	sort.Strings(keys)
	return
}

func returnType(name string, s *Schema, l *Link) string {
	if defineCustomType(s, l) {
		return initialCap(fmt.Sprintf("%s-%s-Result", name, l.Title))
	} else if defineCustomArray(s, l) {
		return initialCap(fmt.Sprintf("%s-%s-Result", name, l.Title))
	}
	return initialCap(name)
}

func paramType(name string, l *Link) string {
	if l.AcceptsCustomType() {
		return initialCap(fmt.Sprintf("%s-%s-Opts", name, l.Title))
	}
	return initialCap(name)
}

func defineCustomType(s *Schema, l *Link) bool {
<<<<<<< HEAD
	return l.TargetSchema != nil
=======
	return l.TargetSchema != nil && s.ReturnsCustomType(l)
}

func defineCustomArray(s *Schema, l *Link) bool {
	return l.TargetSchema != nil && s.ReturnsArray(l)
>>>>>>> ff3c61c9
}<|MERGE_RESOLUTION|>--- conflicted
+++ resolved
@@ -205,13 +205,9 @@
 }
 
 func defineCustomType(s *Schema, l *Link) bool {
-<<<<<<< HEAD
 	return l.TargetSchema != nil
-=======
-	return l.TargetSchema != nil && s.ReturnsCustomType(l)
 }
 
 func defineCustomArray(s *Schema, l *Link) bool {
 	return l.TargetSchema != nil && s.ReturnsArray(l)
->>>>>>> ff3c61c9
 }